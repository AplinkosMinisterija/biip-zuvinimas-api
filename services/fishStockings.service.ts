--- conflicted
+++ resolved
@@ -846,13 +846,7 @@
       const waterBodyCode = fishStocking.location.cadastral_id || '-';
       const waybillNo = fishStocking.waybillNo || '-';
       const assignedTo =
-<<<<<<< HEAD
-        fishStocking.reviewedBy?.fullName ||
-        fishStocking.assignedTo?.fullName ||
-        '-';
-=======
         fishStocking.reviewedBy?.fullName || fishStocking.assignedTo?.fullName || '-';
->>>>>>> 3e8eb071
       const veterinaryApprovalNo = fishStocking?.veterinaryApprovalNo || '-';
       for (const batch of fishStocking.batches || []) {
         mappedData.push({
